<<<<<<< HEAD
"""
Defines a series a suite of classes that evaluate performance of silently
deployed models. Base class is BinaryEvaluator.  
"""
=======
>>>>>>> 27319173
from tqdm import tqdm
import json
import matplotlib.pyplot as plt
import numpy as np
import os
import pandas as pd
import seaborn as sns
from sklearn.metrics import (precision_score,
                             recall_score,
                             accuracy_score,
                             average_precision_score,
                             precision_recall_curve,
                             roc_auc_score,
                             roc_curve
                             )

sns.set_theme(style='whitegrid', font_scale=2.0)


THRESHOLD_DEPENDENT = ['accuracy_score', 'recall_score', 'precision_score']


class BinaryEvaluator:

    def __init__(self, outdir):
        self.outdir = outdir
        self.metrics = {
            'Accuracy': accuracy_score,
            'Sensitivity': recall_score,
            'Specificity': recall_score,
            'Precision': precision_score,
            'AUROC': roc_auc_score,
            'Average precision': average_precision_score
        }
        os.makedirs(outdir, exist_ok=True)

    def __call__(self, labels, predictions):
        """
        Override in child classes to include functionality to pull labels and
        predictions from some outside source (ex: cosmos db)
        """
        self.get_performance_artifacts(labels, predictions)

    def get_performance_artifacts(self, labels, predictions):
        """
        Computes a suite of performance measures and saves artifacts
        """
        results = self.bootstrap_metric(labels, predictions, self.metrics)
        with open(os.path.join(self.outdir, "metrics.json"), "w") as fp:
            json.dump(results, fp)

        fig, axs = plt.subplots(1, 3, figsize=(30, 10))
        self.plot_roc_curve(labels=labels,
                            predictions=predictions,
                            title='ROC Curve',
                            ax=axs[0])
        self.plot_precision_recall(labels=labels,
                                   predictions=predictions,
                                   title='PR Curve',
                                   ax=axs[1])
        self.plot_calibration_curve(labels=labels,
                                    predictions=predictions,
                                    title='Calibration Curve',
                                    ax=axs[2])
        plt.savefig(os.path.join(self.outdir, 'performance_curves.png'),
                    bbox_inches='tight',
                    dpi=300)

    def plot_roc_curve(self, labels, predictions, title, ax, color='black'):
        fpr, tpr, thresholds = roc_curve(labels, predictions)
        auc = roc_auc_score(labels, predictions)
        ax.plot(
            fpr,
            tpr,
            color=color,
            lw=2.0,
            label=f"AUC=%0.2f" % auc
        )
        ax.plot([0, 1], [0, 1], color="black", lw=1.0, linestyle="--")
        ax.set_xlim([0.0, 1.0])
        ax.set_ylim([0.0, 1.05])
        ax.set_xlabel("1-Specificity")
        ax.set_ylabel("Sensitivity")
        ax.set_title(title)
        ax.legend(loc="lower right")

    def plot_precision_recall(self, labels, predictions, title, ax, color='black'):
        precision, recall, thresholds = precision_recall_curve(
            labels, predictions)
        auc = average_precision_score(labels, predictions)
        ax.plot(
            recall,
            precision,
            color=color,
            lw=2.0,
            label=f"AUC=%0.2f" % auc
        )
        ax.plot([0, 1], [np.mean(labels), np.mean(labels)],
                color="black", lw=1.0, linestyle="--",
                label=f"Baseline AUC={round(np.mean(labels), 2)}")
        ax.set_xlim([0.0, 1.0])
        ax.set_ylim([0.0, 1.05])
        ax.set_xlabel("Recall")
        ax.set_ylabel("Precision")
        ax.set_title(title)
        ax.legend(loc="lower right")

    def calibration_curve_ci(self, y_true, y_prob, sample_weight=None,
                             n_bins=5):
        """
        Adapted from sklearn but allows but bootstraps CI and sample weights
        """
        bins = np.linspace(0.0, 1.0, n_bins + 1)
        binids = np.searchsorted(bins[1:-1], y_prob)
        prob_trues, prob_preds = [], []
        inds = [i for i in range(len(y_prob))]
        df = pd.DataFrame(data={
            'bin_id': binids,
            'y_true': y_true,
            'sample_weight': sample_weight
        })
        for i in range(100):
            # Get bootstrapped sample (stratified by binid)
            df_boot = df.groupby('bin_id').sample(
                frac=1.0, replace=True).reset_index()
            if sample_weight is None:
                bin_sums = np.bincount(binids, weights=y_prob,
                                       minlength=len(bins))
                bin_true = np.bincount(df_boot['bin_id'].values,
                                       weights=df_boot['y_true'].values,
                                       minlength=len(bins))
                bin_total = np.bincount(binids, minlength=len(bins))

                nonzero = bin_total != 0
                prob_true = bin_true[nonzero] / bin_total[nonzero]
                prob_pred = bin_sums[nonzero] / bin_total[nonzero]

            else:
                bin_sums = np.bincount(binids, weights=y_prob,
                                       minlength=len(bins))
                bin_true = np.bincount(df_boot['bin_id'].values,
                                       weights=df_boot['y_true'].values *
                                       df_boot['sample_weight'].values,
                                       minlength=len(bins))
                bin_total = np.bincount(binids, minlength=len(bins))
                bin_total_true = np.bincount(
                    df_boot['bin_id'].values,
                    weights=df_boot['sample_weight'].values, minlength=len(
                        bins)
                )

                nonzero = bin_total != 0
                prob_true = bin_true[nonzero] / bin_total_true[nonzero]
                prob_pred = bin_sums[nonzero] / bin_total[nonzero]

            prob_trues.append(prob_true)
            prob_preds.append(prob_pred)

        return prob_trues, prob_preds

    def plot_calibration_curve(self, labels, predictions, title, ax, n_bins=5,
                               color='black', draw_baseline=True,
                               sample_weight=None):
        prob_trues, prob_preds = self.calibration_curve_ci(labels, predictions,
                                                           sample_weight=sample_weight,
                                                           n_bins=n_bins)
        prob_pred = np.mean(prob_preds, axis=0)
        prob_true = np.mean(prob_trues, axis=0)
        prob_true_lower = prob_true - np.percentile(prob_trues, 2.5, axis=0)
        prob_true_upper = np.percentile(prob_trues, 97.5, axis=0) - prob_true
        ax.scatter(
            prob_pred,
            prob_true,
            color=color
        )
        ax.errorbar(prob_pred,
                    prob_true,
                    np.vstack((prob_true_lower, prob_true_upper)),
                    color=color,
                    linestyle='')

        if draw_baseline:
            ax.plot([0, 1], [0, 1],
                    color="black", lw=1.0,
                    label=f"Perfectly Calibrated")
            ax.set_xlim([0.0, 1.0])
            ax.set_ylim([0.0, 1.05])
            ax.set_xlabel("Predicted")
            ax.set_ylabel("Actual")
            ax.set_title(title)
            ax.legend(loc="lower right")

    def bootstrap_metric(self, labels, predictions, metrics, iters=1000,
                         threshold=0.5):
        """
        Compute metric and 95% confidence interal
        """
        predictions = np.asarray(predictions)
        predicted_labels = np.asarray(
            [1 if p >= threshold else 0 for p in predictions])
        labels = np.asarray(labels)
        inds = [i for i in range(len(predictions))]
        values = {}
        actual_values = {}
        for i in range(iters):
            inds_b = np.random.choice(inds, size=len(inds), replace=True)
            l_b, p_b = labels[inds_b], predictions[inds_b]
            p_b_l = predicted_labels[inds_b]
            for m in metrics:
                if metrics[m].__name__ in THRESHOLD_DEPENDENT:
                    if m == 'Specificity':
                        values.setdefault(m, []).append(
                            metrics[m](l_b, p_b_l, pos_label=0))
                    else:
                        values.setdefault(m, []).append(metrics[m](l_b, p_b_l))
                else:
                    values.setdefault(m, []).append(metrics[m](l_b, p_b))

        for m in metrics:
            if metrics[m].__name__ in THRESHOLD_DEPENDENT:
                if m == 'Specificity':
<<<<<<< HEAD
                    actual_values[m] = metrics[m](labels, predicted_labels, pos_label=0)
=======
                    actual_values[m] = metrics[m](
                        labels, predicted_labels, pos_label=0)
>>>>>>> 27319173
                else:
                    actual_values[m] = metrics[m](labels, predicted_labels)
            else:
                actual_values[m] = metrics[m](labels, predictions)
<<<<<<< HEAD
=======

>>>>>>> 27319173
        results = {}
        for v in values:
            mean = '{:.2f}'.format(round(actual_values[v], 2))
            upper = '{:.2f}'.format(round(np.percentile(values[v], 97.5), 2))
            lower = '{:.2f}'.format(round(np.percentile(values[v], 2.5), 2))
            results[v] = f"{mean} [{lower}, {upper}]"

        return results

class BinaryEvaluatorByTime(BinaryEvaluator):
    def __init__(self, outdir):
        self.outdir = outdir
        self.metrics = {
            # 'Accuracy': accuracy_score,
            # 'Sensitivity': recall_score,
            # 'Specificity': recall_score,
            # 'Precision': precision_score,
            'AUROC': roc_auc_score,
            # 'Average precision': average_precision_score
        }
    def __call__(self, labels, predictions, index_times):
        """
        Override in child classes to include functionality to pull labels and
        predictions from some outside source (ex: cosmos db)
        """
        self.get_performance_artifacts_by_time(labels=labels, predictions=predictions, index_times=index_times)

    def get_performance_artifacts_by_time(self, labels, predictions, index_times):
        #Get years
        years = index_times.dt.year
        years_in_test = list(set(years))
        years_in_test.sort()
        inds = [i for i in range(len(years))]

        #Group by year
        labels_in_year = {}
        preds_in_year = {}
        for year in years_in_test:
            year_idx_mask = [1 if years.iloc[i] == year else 0 for i in range(len(years))]
            labels_in_year[year] = []
            preds_in_year[year] = []
            for i in range(len(year_idx_mask)):
                if year_idx_mask[i] == 1:
                    labels_in_year[year].append(labels.iloc[i])
                    preds_in_year[year].append(predictions.iloc[i])
                assert len(labels_in_year) == len(preds_in_year)

        # Bootstrap metric by time
        results_by_year = {}
        for year in years_in_test:
            result = self.bootstrap_metric(labels_in_year[year], preds_in_year[year], self.metrics)
            results_by_year[year] = result

        with open(os.path.join(self.outdir, "auc_ci.json"), "w") as fp:
            json.dump(results_by_year, fp)

        fig, ax = plt.subplots(nrows=1, ncols=1)

        # Plot AUC By Year
        self.plot_auc_by_year(labels_in_year, preds_in_year, results_by_year, title="AUC By Year", ax=ax)
        plt.savefig(os.path.join(self.outdir, 'auc_by_year.png'),
                    bbox_inches='tight',
                    dpi=300)

    def plot_auc_by_year(self, labels_by_year, preds_by_year, bootstrap_by_year, title, ax, color='black'):
        years = list(labels_by_year.keys())
        years.sort()

        aucs = []
        lower_vals = []
        upper_vals = []     
        for year in years:
            #Get AUC score
            auc_in_year = roc_auc_score(labels_by_year[year], preds_by_year[year])
            aucs.append(auc_in_year)
            #Get CIs
            errors = bootstrap_by_year[year]['AUROC']
            l_index = errors.index("[")
            r_index = errors.index("]")
            lower = float(errors[l_index + 1: l_index + 5])
            upper = float(errors[r_index - 4: r_index])
            lower_vals.append(lower)
            upper_vals.append(upper)
        ax.plot(
            years,
            aucs,
            color=color,
            lw=2.0,
            label=f"Max AUC: {max(aucs):.2f}\nMin AUC: {min(aucs):.2f}"
        )
        errors = np.stack([np.subtract(aucs,lower_vals), np.subtract(upper_vals, aucs)])
        ax.errorbar(
            years,
            aucs, 
            yerr = errors,
            color=color
        )
        ax.set_ylim([0.0, 1.05])
        ax.set_xlabel("Year")
        ax.set_ylabel("AUC")
        ax.set_title(title)
        leg = ax.legend(loc="lower right", handlelength=0, handletextpad=0, fancybox=True)
        for item in leg.legendHandles:
            item.set_visible(False)
        max_auc = max(aucs)
        max_drop = max(aucs) - min(aucs)
        
        #Save values
        values = {}
        values['max_auc'] = max(aucs)
        values['max_drop'] = max(aucs) - min(aucs)
        with open(os.path.join(self.outdir, "auc_max.json"), 'w') as fp:
            json.dump(values, fp)<|MERGE_RESOLUTION|>--- conflicted
+++ resolved
@@ -1,10 +1,7 @@
-<<<<<<< HEAD
 """
 Defines a series a suite of classes that evaluate performance of silently
 deployed models. Base class is BinaryEvaluator.  
 """
-=======
->>>>>>> 27319173
 from tqdm import tqdm
 import json
 import matplotlib.pyplot as plt
@@ -226,20 +223,13 @@
         for m in metrics:
             if metrics[m].__name__ in THRESHOLD_DEPENDENT:
                 if m == 'Specificity':
-<<<<<<< HEAD
-                    actual_values[m] = metrics[m](labels, predicted_labels, pos_label=0)
-=======
                     actual_values[m] = metrics[m](
                         labels, predicted_labels, pos_label=0)
->>>>>>> 27319173
                 else:
                     actual_values[m] = metrics[m](labels, predicted_labels)
             else:
                 actual_values[m] = metrics[m](labels, predictions)
-<<<<<<< HEAD
-=======
-
->>>>>>> 27319173
+
         results = {}
         for v in values:
             mean = '{:.2f}'.format(round(actual_values[v], 2))
